# -*- coding: utf-8 -*-

# Copyright © 2018, 2019 Damir Jelić <poljar@termina.org.uk>
# Copyright © 2018, 2019 Denis Kasak <dkasak@termina.org.uk>
#
# Permission to use, copy, modify, and/or distribute this software for
# any purpose with or without fee is hereby granted, provided that the
# above copyright notice and this permission notice appear in all copies.
#
# THE SOFTWARE IS PROVIDED "AS IS" AND THE AUTHOR DISCLAIMS ALL WARRANTIES
# WITH REGARD TO THIS SOFTWARE INCLUDING ALL IMPLIED WARRANTIES OF
# MERCHANTABILITY AND FITNESS. IN NO EVENT SHALL THE AUTHOR BE LIABLE FOR ANY
# SPECIAL, DIRECT, INDIRECT, OR CONSEQUENTIAL DAMAGES OR ANY DAMAGES WHATSOEVER
# RESULTING FROM LOSS OF USE, DATA OR PROFITS, WHETHER IN AN ACTION OF
# CONTRACT, NEGLIGENCE OR OTHER TORTIOUS ACTION, ARISING OUT OF OR IN
# CONNECTION WITH THE USE OR PERFORMANCE OF THIS SOFTWARE.

from __future__ import unicode_literals
import argparse
import os
import re
from builtins import str
from future.moves.itertools import zip_longest
from collections import defaultdict
from functools import partial
from nio import EncryptionError, LocalProtocolError

from . import globals as G
from .colors import Formatted
from .globals import SERVERS, W, UPLOADS, SCRIPT_NAME
from .server import MatrixServer
from .utf import utf8_decode
from .utils import key_from_value
from .uploads import UploadsBuffer, Upload


class ParseError(Exception):
    pass


class WeechatArgParse(argparse.ArgumentParser):
    def print_usage(self, file=None):
        pass

    def error(self, message):
        message = (
            "{prefix}Error: {message} for command {command} "
            "(see /help {command})"
        ).format(prefix=W.prefix("error"), message=message, command=self.prog)
        W.prnt("", message)
        raise ParseError


class WeechatCommandParser(object):
    @staticmethod
    def _run_parser(parser, args):
        try:
            parsed_args = parser.parse_args(args.split())
            return parsed_args
        except ParseError:
            return None

    @staticmethod
    def topic(args):
        parser = WeechatArgParse(prog="topic")

        parser.add_argument("-delete", action="store_true")
        parser.add_argument("topic", nargs="*")

        return WeechatCommandParser._run_parser(parser, args)

    @staticmethod
    def kick(args):
        parser = WeechatArgParse(prog="kick")
        parser.add_argument("user_id")
        parser.add_argument("reason", nargs="*")

        return WeechatCommandParser._run_parser(parser, args)

    @staticmethod
    def invite(args):
        parser = WeechatArgParse(prog="invite")
        parser.add_argument("user_id")

        return WeechatCommandParser._run_parser(parser, args)

    @staticmethod
    def join(args):
        parser = WeechatArgParse(prog="join")
        parser.add_argument("room_id")
        return WeechatCommandParser._run_parser(parser, args)

    @staticmethod
    def part(args):
        parser = WeechatArgParse(prog="part")
        parser.add_argument("room_id", nargs="?")
        return WeechatCommandParser._run_parser(parser, args)

    @staticmethod
    def devices(args):
        parser = WeechatArgParse(prog="devices")
        subparsers = parser.add_subparsers(dest="subcommand")
        subparsers.add_parser("list")

        delete_parser = subparsers.add_parser("delete")
        delete_parser.add_argument("device_id")

        name_parser = subparsers.add_parser("set-name")
        name_parser.add_argument("device_id")
        name_parser.add_argument("device_name", nargs="*")

        return WeechatCommandParser._run_parser(parser, args)

    @staticmethod
    def olm(args):
        parser = WeechatArgParse(prog="olm")
        subparsers = parser.add_subparsers(dest="subcommand")

        info_parser = subparsers.add_parser("info")
        info_parser.add_argument(
            "category", nargs="?", default="private",
            choices=[
                "all",
                "blacklisted",
                "private",
                "unverified",
                "verified"
            ])
        info_parser.add_argument("filter", nargs="?")

        verify_parser = subparsers.add_parser("verify")
        verify_parser.add_argument("user_filter")
        verify_parser.add_argument("device_filter", nargs="?")

        unverify_parser = subparsers.add_parser("unverify")
        unverify_parser.add_argument("user_filter")
        unverify_parser.add_argument("device_filter", nargs="?")

        blacklist_parser = subparsers.add_parser("blacklist")
        blacklist_parser.add_argument("user_filter")
        blacklist_parser.add_argument("device_filter", nargs="?")

        unblacklist_parser = subparsers.add_parser("unblacklist")
        unblacklist_parser.add_argument("user_filter")
        unblacklist_parser.add_argument("device_filter", nargs="?")

        ignore_parser = subparsers.add_parser("ignore")
        ignore_parser.add_argument("user_filter")
        ignore_parser.add_argument("device_filter", nargs="?")

        unignore_parser = subparsers.add_parser("unignore")
        unignore_parser.add_argument("user_filter")
        unignore_parser.add_argument("device_filter", nargs="?")

        export_parser = subparsers.add_parser("export")
        export_parser.add_argument("file")
        export_parser.add_argument("passphrase")

        import_parser = subparsers.add_parser("import")
        import_parser.add_argument("file")
        import_parser.add_argument("passphrase")

        sas_parser = subparsers.add_parser("verification")
        sas_parser.add_argument(
            "action",
            choices=[
                "start",
                "accept",
                "confirm",
                "cancel",
            ])
        sas_parser.add_argument("user_id")
        sas_parser.add_argument("device_id")

        return WeechatCommandParser._run_parser(parser, args)

    @staticmethod
    def room(args):
        parser = WeechatArgParse(prog="room")
        subparsers = parser.add_subparsers(dest="subcommand")
        typing_notification = subparsers.add_parser("typing-notifications")
        typing_notification.add_argument(
            "state",
            choices=["enable", "disable", "toggle"]
        )

        read_markers = subparsers.add_parser("read-markers")
        read_markers.add_argument(
            "state",
            choices=["enable", "disable", "toggle"]
        )

        return WeechatCommandParser._run_parser(parser, args)

    @staticmethod
    def uploads(args):
        parser = WeechatArgParse(prog="uploads")
        subparsers = parser.add_subparsers(dest="subcommand")
        subparsers.add_parser("list")
        subparsers.add_parser("listfull")
        subparsers.add_parser("up")
        subparsers.add_parser("down")

        return WeechatCommandParser._run_parser(parser, args)

    @staticmethod
    def upload(args):
        parser = WeechatArgParse(prog="upload")
        parser.add_argument("file")
        return WeechatCommandParser._run_parser(parser, args)


def grouper(iterable, n, fillvalue=None):
    "Collect data into fixed-length chunks or blocks"
    # grouper('ABCDEFG', 3, 'x') --> ABC DEF Gxx"
    args = [iter(iterable)] * n
    return zip_longest(*args, fillvalue=fillvalue)


def partition_key(key):
    groups = grouper(key, 4, " ")
    return ' '.join(''.join(g) for g in groups)


def hook_commands():
    W.hook_command(
        # Command name and short description
        "matrix",
        "Matrix chat protocol command",
        # Synopsis
        (
            "server add <server-name> <hostname>[:<port>] ||"
            "server delete|list|listfull <server-name> ||"
            "connect <server-name> ||"
            "disconnect <server-name> ||"
            "reconnect <server-name> ||"
            "help <matrix-command>"
        ),
        # Description
        (
            "    server: list, add, or remove Matrix servers\n"
            "   connect: connect to Matrix servers\n"
            "disconnect: disconnect from one or all Matrix servers\n"
            " reconnect: reconnect to server(s)\n"
            "      help: show detailed command help\n\n"
            "Use /matrix help [command] to find out more.\n"
        ),
        # Completions
        (
            "server %(matrix_server_commands)|%* ||"
            "connect %(matrix_servers) ||"
            "disconnect %(matrix_servers) ||"
            "reconnect %(matrix_servers) ||"
            "help %(matrix_commands)"
        ),
        # Function name
        "matrix_command_cb",
        "",
    )

    W.hook_command(
        # Command name and short description
        "redact",
        "redact messages",
        # Synopsis
        ('<event-id>[:"<message-part>"] [<reason>]'),
        # Description
        (
            "    event-id: event id of the message that will be redacted\n"
            "message-part: an initial part of the message (ignored, only "
            "used\n"
            "              as visual feedback when using completion)\n"
            "      reason: the redaction reason\n"
        ),
        # Completions
        ("%(matrix_messages)"),
        # Function name
        "matrix_redact_command_cb",
        "",
    )

    W.hook_command(
        # Command name and short description
        "topic",
        "get/set the room topic",
        # Synopsis
        ("[<topic>|-delete]"),
        # Description
        ("  topic: topic to set\n" "-delete: delete room topic"),
        # Completions
        "",
        # Callback
        "matrix_topic_command_cb",
        "",
    )

    W.hook_command(
        # Command name and short description
        "me",
        "send an emote message to the current room",
        # Synopsis
        ("<message>"),
        # Description
        ("message: message to send"),
        # Completions
        "",
        # Callback
        "matrix_me_command_cb",
        "",
    )

    W.hook_command(
        # Command name and short description
        "kick",
        "kick a user from the current room",
        # Synopsis
        ("<user-id> [<reason>]"),
        # Description
        (
            "user-id: user-id to kick\n"
            " reason: reason why the user was kicked"
        ),
        # Completions
        ("%(matrix_users)"),
        # Callback
        "matrix_kick_command_cb",
        "",
    )

    W.hook_command(
        # Command name and short description
        "invite",
        "invite a user to the current room",
        # Synopsis
        ("<user-id>"),
        # Description
        ("user-id: user-id to invite"),
        # Completions
        ("%(matrix_users)"),
        # Callback
        "matrix_invite_command_cb",
        "",
    )

    W.hook_command(
        # Command name and short description
        "join",
        "join a room",
        # Synopsis
        ("<room-id>|<room-alias>"),
        # Description
        (
            "   room-id: room-id of the room to join\n"
            "room-alias: room alias of the room to join"
        ),
        # Completions
        "",
        # Callback
        "matrix_join_command_cb",
        "",
    )

    W.hook_command(
        # Command name and short description
        "part",
        "leave a room",
        # Synopsis
        ("[<room-name>]"),
        # Description
        ("   room-name: room name of the room to leave"),
        # Completions
        "",
        # Callback
        "matrix_part_command_cb",
        "",
    )

    W.hook_command(
        # Command name and short description
        "devices",
        "list, delete or rename matrix devices",
        # Synopsis
        ("list ||"
         "delete <device-id> ||"
         "set-name <name>"
         ),
        # Description
        ("device-id: device id of the device to delete\n"
         "     name: new device name to set\n"),
        # Completions
        ("list ||"
         "delete %(matrix_own_devices) ||"
         "set-name %(matrix_own_devices)"),
        # Callback
        "matrix_devices_command_cb",
        "",
    )

    W.hook_command(
        # Command name and short description
        "olm",
        "Matrix olm encryption configuration command",
        # Synopsis
        ("info all|blacklisted|ignored|private|unverified|verified <filter>||"
         "blacklist <user-id> <device-id> ||"
         "unverify <user-id> <device-id> ||"
         "verify <user-id> <device-id> ||"
<<<<<<< HEAD
         "verification start|accept|cancel|confirm <user-id> <device-id> ||"
=======
         "ignore <user-id> <device-id> ||"
         "unignore <user-id> <device-id> ||"
>>>>>>> 730c493a
         "export <file-name> <passphrase> ||"
         "import <file-name> <passphrase>"
         ),
        # Description
<<<<<<< HEAD
        ("        info: show info about known devices and their keys\n"
         "   blacklist: blacklist a device\n"
         " unblacklist: unblacklist a device\n"
         "    unverify: unverify a device\n"
         "      verify: verify a device\n"
         "verification: manage interactive device verification\n"
         "      export: export encryption keys\n"
         "      import: import encryption keys\n\n"
=======
        ("       info: show info about known devices and their keys\n"
         "  blacklist: blacklist a device\n"
         "unblacklist: unblacklist a device\n"
         "   unverify: unverify a device\n"
         "     verify: verify a device\n"
         "     ignore: ignore an unverifiable but non-blacklist-worthy device\n"
         "   unignore: unignore a device\n"
         "     export: export encryption keys\n"
         "     import: import encryption keys\n\n"
>>>>>>> 730c493a
         "Examples:"
         "\n  /olm verify @example:example.com *"
         "\n  /olm info all example*"
         ),
        # Completions
        ('info all|blacklisted|ignored|private|unverified|verified ||'
         'blacklist %(olm_user_ids) %(olm_devices) ||'
         'unblacklist %(olm_user_ids) %(olm_devices) ||'
         'unverify %(olm_user_ids) %(olm_devices) ||'
         'verify %(olm_user_ids) %(olm_devices) ||'
<<<<<<< HEAD
         'verification start|accept|cancel|confirm %(olm_user_ids) %(olm_devices) ||'
=======
         'ignore %(olm_user_ids) %(olm_devices) ||'
         'unignore %(olm_user_ids) %(olm_devices) ||'
>>>>>>> 730c493a
         'export %(filename) ||'
         'import %(filename)'
         ),
        # Function name
        'matrix_olm_command_cb',
        '')

    W.hook_command(
        # Command name and short description
        "room",
        "change room state",
        # Synopsis
        ("typing-notifications <state>||"
         "read-markers <state>"
         ),
        # Description
        ("state: one of enable, disable or toggle\n"),
        # Completions
        ("typing-notifications enable|disable|toggle||"
         "read-markers enable|disable|toggle"
        ),
        # Callback
        "matrix_room_command_cb",
        "",
    )

    # W.hook_command(
    #     # Command name and short description
    #     "uploads",
    #     "Open the uploads buffer or list uploads in the core buffer",
    #     # Synopsis
    #     ("list||"
    #      "listfull"
    #      ),
    #     # Description
    #     (""),
    #     # Completions
    #     ("list ||"
    #      "listfull"),
    #     # Callback
    #     "matrix_uploads_command_cb",
    #     "",
    # )

    W.hook_command(
        # Command name and short description
        "upload",
        "Upload a file to a room",
        # Synopsis
        ("<file>"),
        # Description
        (""),
        # Completions
        ("%(filename)"),
        # Callback
        "matrix_upload_command_cb",
        "",
    )

    W.hook_command(
        # Command name and short description
        "send-anyways",
        "Send the last message in a room ignorin unverified devices.",
        # Synopsis
        "",
        # Description
        "Send the last message in a room despite there being unverified "
        "devices. The unverified devices will be marked as ignored after "
        "running this command.",
        # Completions
        "",
        # Callback
        "matrix_send_anyways_cb",
        "",
    )

    W.hook_command_run("/buffer clear", "matrix_command_buf_clear_cb", "")

    if G.CONFIG.network.fetch_backlog_on_pgup:
        hook_page_up()


def format_device(device_id, fp_key, display_name):
    fp_key = partition_key(fp_key)
    message = ("    - Device ID:      {device_color}{device_id}{ncolor}\n"
               "      - Display name: {device_color}{display_name}{ncolor}\n"
               "      - Device key:   {key_color}{fp_key}{ncolor}").format(
                       device_color=W.color("chat_channel"),
                       device_id=device_id,
                       ncolor=W.color("reset"),
                       display_name=display_name,
                       key_color=W.color("chat_server"),
                       fp_key=fp_key)
    return message


def olm_info_command(server, args):
    def print_devices(
        device_store,
        filter_regex,
        device_category="All",
        predicate=None,
    ):
        user_strings = []
        try:
            filter_regex = re.compile(args.filter) if args.filter else None
        except re.error as e:
            server.error("Invalid regular expression: {}.".format(e.args[0]))
            return

        for user_id in sorted(device_store.users):
            device_strings = []
            for device in device_store.active_user_devices(user_id):
                if filter_regex:
                    if (not filter_regex.search(user_id) and
                            not filter_regex.search(device.id)):
                        continue

                if predicate:
                    if not predicate(device):
                        continue

                device_strings.append(format_device(
                    device.id,
                    device.ed25519,
                    device.display_name
                ))

            if not device_strings:
                continue

            d_string = "\n".join(device_strings)
            message = ("  - User: {user_color}{user}{ncolor}\n").format(
                    user_color=W.color("chat_nick"),
                    user=user_id,
                    ncolor=W.color("reset"))
            message += d_string
            user_strings.append(message)

        if not user_strings:
            message = ("{prefix}matrix: No matching devices "
                       "found.").format(prefix=W.prefix("error"))
            W.prnt(server.server_buffer, message)
            return

        server.info("{} devices:\n".format(device_category))
        W.prnt(server.server_buffer, "\n".join(user_strings))

    olm = server.client.olm

    if args.category == "private":
        fp_key = partition_key(olm.account.identity_keys["ed25519"])
        message = ("Identity keys:\n"
                   "  - User:        {user_color}{user}{ncolor}\n"
                   "  - Device ID:   {device_color}{device_id}{ncolor}\n"
                   "  - Device key:  {key_color}{fp_key}{ncolor}\n"
                   "").format(
                       user_color=W.color("chat_self"),
                       ncolor=W.color("reset"),
                       user=olm.user_id,
                       device_color=W.color("chat_channel"),
                       device_id=olm.device_id,
                       key_color=W.color("chat_server"),
                       fp_key=fp_key)
        server.info(message)

    elif args.category == "all":
        print_devices(olm.device_store, args.filter)

    elif args.category == "verified":
        print_devices(
            olm.device_store,
            args.filter,
            "Verified",
            olm.is_device_verified
        )

    elif args.category == "unverified":
        def predicate(device):
            return not olm.is_device_verified(device)

        print_devices(
            olm.device_store,
            args.filter,
            "Unverified",
            predicate
        )

    elif args.category == "blacklisted":
        print_devices(
            olm.device_store,
            args.filter,
            "Blacklisted",
            olm.is_device_blacklisted
        )


def olm_action_command(server, args, category, error_category, prefix, action):
    device_store = server.client.olm.device_store
    users = []

    if args.user_filter == "*":
        users = device_store.users
    else:
        users = [x for x in device_store.users if args.user_filter in x]

    user_devices = {
        user: device_store.active_user_devices(user) for user in users
    }

    if args.device_filter and args.device_filter != "*":
        filtered_user_devices = {}
        for user, device_list in user_devices.items():
            filtered_devices = filter(
                lambda x: args.device_filter in x.id,
                device_list
            )
            filtered_user_devices[user] = list(filtered_devices)
        user_devices = filtered_user_devices

    changed_devices = defaultdict(list)

    for user, device_list in user_devices.items():
        for device in device_list:
            if action(device):
                changed_devices[user].append(device)

    if not changed_devices:
        message = ("{prefix}matrix: No matching {error_category} devices "
                   "found.").format(
                       prefix=W.prefix("error"),
                       error_category=error_category
                   )
        W.prnt(server.server_buffer, message)
        return

    user_strings = []
    for user_id, device_list in changed_devices.items():
        device_strings = []
        message = ("  - User: {user_color}{user}{ncolor}\n").format(
                user_color=W.color("chat_nick"),
                user=user_id,
                ncolor=W.color("reset"))
        for device in device_list:
            device_strings.append(format_device(
                device.id,
                device.ed25519,
                device.display_name
            ))
        if not device_strings:
            continue

        d_string = "\n".join(device_strings)
        message += d_string
        user_strings.append(message)

    W.prnt(server.server_buffer,
           "{}matrix: {} key(s):\n".format(W.prefix("prefix"), category))
    W.prnt(server.server_buffer, "\n".join(user_strings))
    pass


def olm_verify_command(server, args):
    olm_action_command(
        server,
        args,
        "Verified",
        "unverified",
        "join",
        server.client.verify_device
    )


def olm_unverify_command(server, args):
    olm_action_command(
        server,
        args,
        "Unverified",
        "verified",
        "quit",
        server.client.unverify_device
    )


def olm_blacklist_command(server, args):
    olm_action_command(
        server,
        args,
        "Blacklisted",
        "unblacklisted",
        "join",
        server.client.blacklist_device
    )


def olm_unblacklist_command(server, args):
    olm_action_command(
        server,
        args,
        "Unblacklisted",
        "blacklisted",
        "join",
        server.client.unblacklist_device
    )


def olm_ignore_command(server, args):
    olm_action_command(
        server,
        args,
        "Ignored",
        "ignored",
        "join",
        server.client.ignore_device
    )


def olm_unignore_command(server, args):
    olm_action_command(
        server,
        args,
        "Unignored",
        "unignored",
        "join",
        server.client.unignore_device
    )


def olm_export_command(server, args):
    file_path = os.path.expanduser(args.file)
    try:
        server.client.export_keys(file_path, args.passphrase)
    except (OSError, IOError) as e:
        server.error("Error exporting keys: {}".format(str(e)))

    server.info("Succesfully exported keys")

def olm_import_command(server, args):
    file_path = os.path.expanduser(args.file)
    try:
        server.client.import_keys(file_path, args.passphrase)
    except (OSError, IOError, EncryptionError) as e:
        server.error("Error importing keys: {}".format(str(e)))

    server.info("Succesfully imported keys")


def olm_sas_command(server, args):
    try:
        device_store = server.client.device_store
    except LocalProtocolError:
        server.error("The device store is not loaded")
        return W.WEECHAT_RC_OK

    try:
        device = device_store[args.user_id][args.device_id]
    except KeyError:
        server.error("Device {} of user {} not found".format(
            args.user_id,
            args.device_id
        ))
        return W.WEECHAT_RC_OK

    if device.deleted:
        server.error("Device {} of user {} is deleted.".format(
            args.user_id,
            args.device_id
        ))
        return W.WEECHAT_RC_OK

    if args.action == "start":
        server.start_verification(device)
    elif args.action in ["accept", "confirm", "cancel"]:
        sas = server.client.get_active_sas(args.user_id, args.device_id)

        if not sas:
            server.error("No active key verification found for "
                         "device {} of user {}.".format(
                             args.device_id,
                             args.user_id
                         ))
            return W.WEECHAT_RC_OK

        try:
            if args.action == "accept":
                server.accept_sas(sas)
            elif args.action == "confirm":
                server.confirm_sas(sas)
            elif args.action == "cancel":
                server.cancel_sas(sas)

        except LocalProtocolError as e:
            server.error(str(e))


@utf8_decode
def matrix_olm_command_cb(data, buffer, args):
    def command(server, data, buffer, args):
        parsed_args = WeechatCommandParser.olm(args)
        if not parsed_args:
            return W.WEECHAT_RC_OK

        if not server.client.olm:
            W.prnt(server.server_buffer, "{}matrix: Olm account isn't "
                   "loaded.".format(W.prefix("error")))
            return W.WEECHAT_RC_OK

        if not parsed_args.subcommand or parsed_args.subcommand == "info":
            olm_info_command(server, parsed_args)
        elif parsed_args.subcommand == "export":
            olm_export_command(server, parsed_args)
        elif parsed_args.subcommand == "import":
            olm_import_command(server, parsed_args)
        elif parsed_args.subcommand == "verify":
            olm_verify_command(server, parsed_args)
        elif parsed_args.subcommand == "unverify":
            olm_unverify_command(server, parsed_args)
        elif parsed_args.subcommand == "blacklist":
            olm_blacklist_command(server, parsed_args)
        elif parsed_args.subcommand == "unblacklist":
            olm_unblacklist_command(server, parsed_args)
<<<<<<< HEAD
        elif parsed_args.subcommand == "verification":
            olm_sas_command(server, parsed_args)
=======
        elif parsed_args.subcommand == "ignore":
            olm_ignore_command(server, parsed_args)
        elif parsed_args.subcommand == "unignore":
            olm_unignore_command(server, parsed_args)
>>>>>>> 730c493a
        else:
            message = ("{prefix}matrix: Command not implemented.".format(
                prefix=W.prefix("error")))
            W.prnt(server.server_buffer, message)

        W.bar_item_update("buffer_modes")
        W.bar_item_update("matrix_modes")

        return W.WEECHAT_RC_OK

    for server in SERVERS.values():
        if buffer in server.buffers.values():
            return command(server, data, buffer, args)
        elif buffer == server.server_buffer:
            return command(server, data, buffer, args)

    W.prnt("", "{prefix}matrix: command \"olm\" must be executed on a "
           "matrix buffer (server or channel)".format(
               prefix=W.prefix("error")
           ))

    return W.WEECHAT_RC_OK


@utf8_decode
def matrix_devices_command_cb(data, buffer, args):
    for server in SERVERS.values():
        if buffer in server.buffers.values() or buffer == server.server_buffer:
            parsed_args = WeechatCommandParser.devices(args)
            if not parsed_args:
                return W.WEECHAT_RC_OK

            if not parsed_args.subcommand or parsed_args.subcommand == "list":
                server.devices()
            elif parsed_args.subcommand == "delete":
                server.delete_device(parsed_args.device_id)
            elif parsed_args.subcommand == "set-name":
                new_name = " ".join(parsed_args.device_name).strip("\"")
                server.rename_device(parsed_args.device_id, new_name)

            return W.WEECHAT_RC_OK

    W.prnt("", "{prefix}matrix: command \"devices\" must be executed on a "
           "matrix buffer (server or channel)".format(
               prefix=W.prefix("error")
           ))

    return W.WEECHAT_RC_OK


@utf8_decode
def matrix_me_command_cb(data, buffer, args):
    for server in SERVERS.values():
        if buffer in server.buffers.values():

            if not server.connected:
                message = (
                    "{prefix}matrix: you are not connected to " "the server"
                ).format(prefix=W.prefix("error"))
                W.prnt(server.server_buffer, message)
                return W.WEECHAT_RC_ERROR

            room_buffer = server.find_room_from_ptr(buffer)

            if not args:
                return W.WEECHAT_RC_OK

            formatted_data = Formatted.from_input_line(args)

            server.room_send_message(room_buffer, formatted_data, "m.emote")
            return W.WEECHAT_RC_OK

        if buffer == server.server_buffer:
            message = (
                '{prefix}matrix: command "me" must be '
                "executed on a Matrix channel buffer"
            ).format(prefix=W.prefix("error"))
            W.prnt("", message)
            return W.WEECHAT_RC_OK

    return W.WEECHAT_RC_OK


@utf8_decode
def matrix_topic_command_cb(data, buffer, args):
    parsed_args = WeechatCommandParser.topic(args)
    if not parsed_args:
        return W.WEECHAT_RC_OK

    for server in SERVERS.values():
        if buffer == server.server_buffer:
            server.error(
                'command "topic" must be ' "executed on a Matrix room buffer"
            )
            return W.WEECHAT_RC_OK

        room = server.find_room_from_ptr(buffer)
        if not room:
            continue

        if not parsed_args.topic and not parsed_args.delete:
            # TODO print the current topic
            return W.WEECHAT_RC_OK

        if parsed_args.delete and parsed_args.topic:
            # TODO error message
            return W.WEECHAT_RC_OK

        topic = "" if parsed_args.delete else " ".join(parsed_args.topic)
        content = {"topic": topic}
        server.room_send_state(room, content, "m.room.topic")

        return W.WEECHAT_RC_OK


def matrix_fetch_old_messages(server, room_id):
    room_buffer = server.find_room_from_id(room_id)
    room = room_buffer.room

    if room_buffer.backlog_pending:
        return

    prev_batch = room.prev_batch

    if not prev_batch:
        return

    raise NotImplementedError


def check_server_existence(server_name, servers):
    if server_name not in servers:
        message = "{prefix}matrix: No such server: {server}".format(
            prefix=W.prefix("error"), server=server_name
        )
        W.prnt("", message)
        return False
    return True


def hook_page_up():
    G.CONFIG.page_up_hook = W.hook_command_run(
        "/window page_up", "matrix_command_pgup_cb", ""
    )


@utf8_decode
def matrix_command_buf_clear_cb(data, buffer, command):
    for server in SERVERS.values():
        if buffer in server.buffers.values():
            room_buffer = server.find_room_from_ptr(buffer)
            room_buffer.room.prev_batch = server.next_batch

            return W.WEECHAT_RC_OK

    return W.WEECHAT_RC_OK


@utf8_decode
def matrix_command_pgup_cb(data, buffer, command):
    # TODO the highlight status of a line isn't allowed to be updated/changed
    # via hdata, therefore the highlight status of a messages can't be
    # reoredered this would need to be fixed in weechat
    # TODO we shouldn't fetch and print out more messages than
    # max_buffer_lines_number or older messages than max_buffer_lines_minutes
    for server in SERVERS.values():
        if buffer in server.buffers.values():
            window = W.window_search_with_buffer(buffer)

            first_line_displayed = bool(
                W.window_get_integer(window, "first_line_displayed")
            )

            if first_line_displayed:
                room_id = key_from_value(server.buffers, buffer)
                server.room_get_messages(room_id)

            return W.WEECHAT_RC_OK

    return W.WEECHAT_RC_OK


@utf8_decode
def matrix_join_command_cb(data, buffer, args):
    parsed_args = WeechatCommandParser.join(args)
    if not parsed_args:
        return W.WEECHAT_RC_OK

    for server in SERVERS.values():
        if buffer in server.buffers.values() or buffer == server.server_buffer:
            server.room_join(parsed_args.room_id)
            break

    return W.WEECHAT_RC_OK


@utf8_decode
def matrix_part_command_cb(data, buffer, args):
    parsed_args = WeechatCommandParser.part(args)
    if not parsed_args:
        return W.WEECHAT_RC_OK

    for server in SERVERS.values():
        if buffer in server.buffers.values() or buffer == server.server_buffer:
            room_id = parsed_args.room_id

            if not room_id:
                if buffer == server.server_buffer:
                    server.error(
                        'command "part" must be '
                        "executed on a Matrix room buffer or a room "
                        "name needs to be given"
                    )
                    return W.WEECHAT_RC_OK

                room_buffer = server.find_room_from_ptr(buffer)
                room_id = room_buffer.room.room_id

            server.room_leave(room_id)
            break

    return W.WEECHAT_RC_OK


@utf8_decode
def matrix_invite_command_cb(data, buffer, args):
    parsed_args = WeechatCommandParser.invite(args)
    if not parsed_args:
        return W.WEECHAT_RC_OK

    for server in SERVERS.values():
        if buffer == server.server_buffer:
            server.error(
                'command "invite" must be ' "executed on a Matrix room buffer"
            )
            return W.WEECHAT_RC_OK

        room = server.find_room_from_ptr(buffer)
        if not room:
            continue

        user_id = parsed_args.user_id
        user_id = user_id if user_id.startswith("@") else "@" + user_id

        server.room_invite(room, user_id)
        break

    return W.WEECHAT_RC_OK


@utf8_decode
def matrix_room_command_cb(data, buffer, args):
    parsed_args = WeechatCommandParser.room(args)
    if not parsed_args:
        return W.WEECHAT_RC_OK

    for server in SERVERS.values():
        if buffer == server.server_buffer:
            server.error(
                'command "room" must be ' "executed on a Matrix room buffer"
            )
            return W.WEECHAT_RC_OK

        room = server.find_room_from_ptr(buffer)
        if not room:
            continue

        if not parsed_args.subcommand or parsed_args.subcommand == "list":
            server.error("command no subcommand found")
            return W.WEECHAT_RC_OK

        if parsed_args.subcommand == "typing-notifications":
            if parsed_args.state == "enable":
                room.typing_enabled = True
            elif parsed_args.state == "disable":
                room.typing_enabled = False
            elif parsed_args.state == "toggle":
                room.typing_enabled = not room.typing_enabled
            break

        elif parsed_args.subcommand == "read-markers":
            if parsed_args.state == "enable":
                room.read_markers_enabled = True
            elif parsed_args.state == "disable":
                room.read_markers_enabled = False
            elif parsed_args.state == "toggle":
                room.read_markers_enabled = not room.read_markers_enabled
            break

    return W.WEECHAT_RC_OK


@utf8_decode
def matrix_uploads_command_cb(data, buffer, args):
    if not args:
        if not G.CONFIG.upload_buffer:
            G.CONFIG.upload_buffer = UploadsBuffer()
        G.CONFIG.upload_buffer.display()
        return W.WEECHAT_RC_OK

    parsed_args = WeechatCommandParser.uploads(args)
    if not parsed_args:
        return W.WEECHAT_RC_OK

    if parsed_args.subcommand == "list":
        pass
    elif parsed_args.subcommand == "listfull":
        pass
    elif parsed_args.subcommand == "up":
        if G.CONFIG.upload_buffer:
            G.CONFIG.upload_buffer.move_line_up()
    elif parsed_args.subcommand == "down":
        if G.CONFIG.upload_buffer:
            G.CONFIG.upload_buffer.move_line_down()

    return W.WEECHAT_RC_OK


@utf8_decode
def matrix_upload_command_cb(data, buffer, args):
    parsed_args = WeechatCommandParser.upload(args)
    if not parsed_args:
        return W.WEECHAT_RC_OK

    for server in SERVERS.values():
        if buffer == server.server_buffer:
            server.error(
                'command "upload" must be ' "executed on a Matrix room buffer"
            )
            return W.WEECHAT_RC_OK

        room_buffer = server.find_room_from_ptr(buffer)
        if not room_buffer:
            continue

        upload = Upload(
            server.name,
            server.config.address,
            server.client.access_token,
            room_buffer.room.room_id,
            parsed_args.file,
            room_buffer.room.encrypted
        )
        UPLOADS[upload.uuid] = upload

        if G.CONFIG.upload_buffer:
            G.CONFIG.upload_buffer.render()

        break

    return W.WEECHAT_RC_OK


@utf8_decode
def matrix_kick_command_cb(data, buffer, args):
    parsed_args = WeechatCommandParser.kick(args)
    if not parsed_args:
        return W.WEECHAT_RC_OK

    for server in SERVERS.values():
        if buffer == server.server_buffer:
            server.error(
                'command "kick" must be ' "executed on a Matrix room buffer"
            )
            return W.WEECHAT_RC_OK

        room = server.find_room_from_ptr(buffer)
        if not room:
            continue

        user_id = parsed_args.user_id
        user_id = user_id if user_id.startswith("@") else "@" + user_id
        reason = " ".join(parsed_args.reason) if parsed_args.reason else None

        server.room_kick(room, user_id, reason)
        break

    return W.WEECHAT_RC_OK


@utf8_decode
def matrix_redact_command_cb(data, buffer, args):
    def already_redacted(line):
        if SCRIPT_NAME + "_redacted" in line.tags:
            return True
        return False

    def predicate(event_id, line):
        event_tag = SCRIPT_NAME + "_id_{}".format(event_id)
        tags = line.tags

        if event_tag in tags:
            return True

        return False

    for server in SERVERS.values():
        if buffer in server.buffers.values():
            room_buffer = server.find_room_from_ptr(buffer)

            matches = re.match(
                r"^(\$[a-zA-Z0-9]+:([a-z0-9])(([a-z0-9-]{1,61})?[a-z0-9]{1})?"
                r"(\.[a-z0-9](([a-z0-9-]{1,61})?[a-z0-9]{1})?)?"
                r"(\.[a-zA-Z]{2,4})+)(:\".*\")? ?(.*)?$",
                args
            )

            if not matches:
                message = (
                    "{prefix}matrix: Invalid command "
                    "arguments (see /help redact)"
                ).format(prefix=W.prefix("error"))
                W.prnt("", message)
                return W.WEECHAT_RC_ERROR

            groups = matches.groups()
            event_id, reason = (groups[0], groups[-1])

            lines = room_buffer.weechat_buffer.find_lines(
                partial(predicate, event_id), max_lines=1
            )

            if not lines:
                room_buffer.error(
                    "No such message with event id "
                    "{event_id} found.".format(event_id=event_id))
                return W.WEECHAT_RC_OK

            if already_redacted(lines[0]):
                room_buffer.error("Event already redacted.")
                return W.WEECHAT_RC_OK

            server.room_send_redaction(room_buffer, event_id, reason)

            return W.WEECHAT_RC_OK

        if buffer == server.server_buffer:
            message = (
                '{prefix}matrix: command "redact" must be '
                "executed on a Matrix channel buffer"
            ).format(prefix=W.prefix("error"))
            W.prnt("", message)
            return W.WEECHAT_RC_OK

    return W.WEECHAT_RC_OK


def matrix_command_help(args):
    if not args:
        message = (
            "{prefix}matrix: Too few arguments for command "
            '"/matrix help" (see /matrix help help)'
        ).format(prefix=W.prefix("error"))
        W.prnt("", message)
        return

    for command in args:
        message = ""

        if command == "connect":
            message = (
                "{delimiter_color}[{ncolor}matrix{delimiter_color}]  "
                "{ncolor}{cmd_color}/connect{ncolor} "
                "<server-name> [<server-name>...]"
                "\n\n"
                "connect to Matrix server(s)"
                "\n\n"
                "server-name: server to connect to"
                "(internal name)"
            ).format(
                delimiter_color=W.color("chat_delimiters"),
                cmd_color=W.color("chat_buffer"),
                ncolor=W.color("reset"),
            )

        elif command == "disconnect":
            message = (
                "{delimiter_color}[{ncolor}matrix{delimiter_color}]  "
                "{ncolor}{cmd_color}/disconnect{ncolor} "
                "<server-name> [<server-name>...]"
                "\n\n"
                "disconnect from Matrix server(s)"
                "\n\n"
                "server-name: server to disconnect"
                "(internal name)"
            ).format(
                delimiter_color=W.color("chat_delimiters"),
                cmd_color=W.color("chat_buffer"),
                ncolor=W.color("reset"),
            )

        elif command == "reconnect":
            message = (
                "{delimiter_color}[{ncolor}matrix{delimiter_color}]  "
                "{ncolor}{cmd_color}/reconnect{ncolor} "
                "<server-name> [<server-name>...]"
                "\n\n"
                "reconnect to Matrix server(s)"
                "\n\n"
                "server-name: server to reconnect"
                "(internal name)"
            ).format(
                delimiter_color=W.color("chat_delimiters"),
                cmd_color=W.color("chat_buffer"),
                ncolor=W.color("reset"),
            )

        elif command == "server":
            message = (
                "{delimiter_color}[{ncolor}matrix{delimiter_color}]  "
                "{ncolor}{cmd_color}/server{ncolor} "
                "add <server-name> <hostname>[:<port>]"
                "\n                  "
                "delete|list|listfull <server-name>"
                "\n\n"
                "list, add, or remove Matrix servers"
                "\n\n"
                "       list: list servers (without argument, this "
                "list is displayed)\n"
                "   listfull: list servers with detailed info for each "
                "server\n"
                "        add: add a new server\n"
                "     delete: delete a server\n"
                "server-name: server to reconnect (internal name)\n"
                "   hostname: name or IP address of server\n"
                "       port: port of server (default: 8448)\n"
                "\n"
                "Examples:"
                "\n  /matrix server listfull"
                "\n  /matrix server add matrix matrix.org:80"
                "\n  /matrix server delete matrix"
            ).format(
                delimiter_color=W.color("chat_delimiters"),
                cmd_color=W.color("chat_buffer"),
                ncolor=W.color("reset"),
            )

        elif command == "help":
            message = (
                "{delimiter_color}[{ncolor}matrix{delimiter_color}]  "
                "{ncolor}{cmd_color}/help{ncolor} "
                "<matrix-command> [<matrix-command>...]"
                "\n\n"
                "display help about Matrix commands"
                "\n\n"
                "matrix-command: a Matrix command name"
                "(internal name)"
            ).format(
                delimiter_color=W.color("chat_delimiters"),
                cmd_color=W.color("chat_buffer"),
                ncolor=W.color("reset"),
            )

        else:
            message = (
                '{prefix}matrix: No help available, "{command}" '
                "is not a matrix command"
            ).format(prefix=W.prefix("error"), command=command)

        W.prnt("", "")
        W.prnt("", message)

        return


def matrix_server_command_listfull(args):
    def get_value_string(value, default_value):
        if value == default_value:
            if not value:
                value = "''"
            value_string = "  ({value})".format(value=value)
        else:
            value_string = "{color}{value}{ncolor}".format(
                color=W.color("chat_value"),
                value=value,
                ncolor=W.color("reset"),
            )

        return value_string

    for server_name in args:
        if server_name not in SERVERS:
            continue

        server = SERVERS[server_name]
        connected = ""

        W.prnt("", "")

        if server.connected:
            connected = "connected"
        else:
            connected = "not connected"

        message = (
            "Server: {server_color}{server}{delimiter_color}"
            " [{ncolor}{connected}{delimiter_color}]"
            "{ncolor}"
        ).format(
            server_color=W.color("chat_server"),
            server=server.name,
            delimiter_color=W.color("chat_delimiters"),
            connected=connected,
            ncolor=W.color("reset"),
        )

        W.prnt("", message)

        option = server.config._option_ptrs["autoconnect"]
        default_value = W.config_string_default(option)
        value = W.config_string(option)

        value_string = get_value_string(value, default_value)
        message = "  autoconnect. : {value}".format(value=value_string)

        W.prnt("", message)

        option = server.config._option_ptrs["address"]
        default_value = W.config_string_default(option)
        value = W.config_string(option)

        value_string = get_value_string(value, default_value)
        message = "  address. . . : {value}".format(value=value_string)

        W.prnt("", message)

        option = server.config._option_ptrs["port"]
        default_value = str(W.config_integer_default(option))
        value = str(W.config_integer(option))

        value_string = get_value_string(value, default_value)
        message = "  port . . . . : {value}".format(value=value_string)

        W.prnt("", message)

        option = server.config._option_ptrs["username"]
        default_value = W.config_string_default(option)
        value = W.config_string(option)

        value_string = get_value_string(value, default_value)
        message = "  username . . : {value}".format(value=value_string)

        W.prnt("", message)

        option = server.config._option_ptrs["password"]
        value = W.config_string(option)

        if value:
            value = "(hidden)"

        value_string = get_value_string(value, "")
        message = "  password . . : {value}".format(value=value_string)

        W.prnt("", message)


def matrix_server_command_delete(args):
    for server_name in args:
        if check_server_existence(server_name, SERVERS):
            server = SERVERS[server_name]

            if server.connected:
                message = (
                    "{prefix}matrix: you can not delete server "
                    "{color}{server}{ncolor} because you are "
                    'connected to it. Try "/matrix disconnect '
                    '{color}{server}{ncolor}" before.'
                ).format(
                    prefix=W.prefix("error"),
                    color=W.color("chat_server"),
                    ncolor=W.color("reset"),
                    server=server.name,
                )
                W.prnt("", message)
                return

            for buf in server.buffers.values():
                W.buffer_close(buf)

            if server.server_buffer:
                W.buffer_close(server.server_buffer)

            for option in server.config._option_ptrs.values():
                W.config_option_free(option)

            message = (
                "matrix: server {color}{server}{ncolor} has been " "deleted"
            ).format(
                server=server.name,
                color=W.color("chat_server"),
                ncolor=W.color("reset"),
            )

            del SERVERS[server.name]
            server = None

            W.prnt("", message)


def matrix_server_command_add(args):
    if len(args) < 2:
        message = (
            "{prefix}matrix: Too few arguments for command "
            '"/matrix server add" (see /matrix help server)'
        ).format(prefix=W.prefix("error"))
        W.prnt("", message)
        return
    if len(args) > 4:
        message = (
            "{prefix}matrix: Too many arguments for command "
            '"/matrix server add" (see /matrix help server)'
        ).format(prefix=W.prefix("error"))
        W.prnt("", message)
        return

    def remove_server(server):
        for option in server.config._option_ptrs.values():
            W.config_option_free(option)
        del SERVERS[server.name]

    server_name = args[0]

    if server_name in SERVERS:
        message = (
            "{prefix}matrix: server {color}{server}{ncolor} "
            "already exists, can't add it"
        ).format(
            prefix=W.prefix("error"),
            color=W.color("chat_server"),
            server=server_name,
            ncolor=W.color("reset"),
        )
        W.prnt("", message)
        return

    server = MatrixServer(server_name, G.CONFIG._ptr)
    SERVERS[server.name] = server

    if len(args) >= 2:
        try:
            host, port = args[1].split(":", 1)
        except ValueError:
            host, port = args[1], None

        return_code = W.config_option_set(
            server.config._option_ptrs["address"], host, 1
        )

        if return_code == W.WEECHAT_CONFIG_OPTION_SET_ERROR:
            remove_server(server)
            message = (
                "{prefix}Failed to set address for server "
                "{color}{server}{ncolor}, failed to add "
                "server."
            ).format(
                prefix=W.prefix("error"),
                color=W.color("chat_server"),
                server=server.name,
                ncolor=W.color("reset"),
            )

            W.prnt("", message)
            server = None
            return

        if port:
            return_code = W.config_option_set(
                server.config._option_ptrs["port"], port, 1
            )
            if return_code == W.WEECHAT_CONFIG_OPTION_SET_ERROR:
                remove_server(server)
                message = (
                    "{prefix}Failed to set port for server "
                    "{color}{server}{ncolor}, failed to add "
                    "server."
                ).format(
                    prefix=W.prefix("error"),
                    color=W.color("chat_server"),
                    server=server.name,
                    ncolor=W.color("reset"),
                )

                W.prnt("", message)
                server = None
                return

    if len(args) >= 3:
        user = args[2]
        return_code = W.config_option_set(
            server.config._option_ptrs["username"], user, 1
        )

        if return_code == W.WEECHAT_CONFIG_OPTION_SET_ERROR:
            remove_server(server)
            message = (
                "{prefix}Failed to set user for server "
                "{color}{server}{ncolor}, failed to add "
                "server."
            ).format(
                prefix=W.prefix("error"),
                color=W.color("chat_server"),
                server=server.name,
                ncolor=W.color("reset"),
            )

            W.prnt("", message)
            server = None
            return

    if len(args) == 4:
        password = args[3]

        return_code = W.config_option_set(
            server.config._option_ptrs["password"], password, 1
        )
        if return_code == W.WEECHAT_CONFIG_OPTION_SET_ERROR:
            remove_server(server)
            message = (
                "{prefix}Failed to set password for server "
                "{color}{server}{ncolor}, failed to add "
                "server."
            ).format(
                prefix=W.prefix("error"),
                color=W.color("chat_server"),
                server=server.name,
                ncolor=W.color("reset"),
            )
            W.prnt("", message)
            server = None
            return

    message = (
        "matrix: server {color}{server}{ncolor} " "has been added"
    ).format(
        server=server.name,
        color=W.color("chat_server"),
        ncolor=W.color("reset"),
    )
    W.prnt("", message)


def matrix_server_command(command, args):
    def list_servers(_):
        if SERVERS:
            W.prnt("", "\nAll matrix servers:")
            for server in SERVERS:
                W.prnt(
                    "",
                    "    {color}{server}".format(
                        color=W.color("chat_server"), server=server
                    ),
                )

    # TODO the argument for list and listfull is used as a match word to
    # find/filter servers, we're currently match exactly to the whole name
    if command == "list":
        list_servers(args)
    elif command == "listfull":
        matrix_server_command_listfull(args)
    elif command == "add":
        matrix_server_command_add(args)
    elif command == "delete":
        matrix_server_command_delete(args)
    else:
        message = (
            "{prefix}matrix: Error: unknown matrix server command, "
            '"{command}" (type /matrix help server for help)'
        ).format(prefix=W.prefix("error"), command=command)
        W.prnt("", message)


@utf8_decode
def matrix_command_cb(data, buffer, args):
    def connect_server(args):
        for server_name in args:
            if check_server_existence(server_name, SERVERS):
                server = SERVERS[server_name]
                server.connect()

    def disconnect_server(args):
        for server_name in args:
            if check_server_existence(server_name, SERVERS):
                server = SERVERS[server_name]
                if server.connected or server.reconnect_time:
                    # W.unhook(server.timer_hook)
                    # server.timer_hook = None
                    server.access_token = ""
                    server.disconnect(reconnect=False)

    split_args = list(filter(bool, args.split(" ")))

    if len(split_args) < 1:
        message = (
            "{prefix}matrix: Too few arguments for command "
            '"/matrix" '
            "(see /help matrix)"
        ).format(prefix=W.prefix("error"))
        W.prnt("", message)
        return W.WEECHAT_RC_ERROR

    command, args = split_args[0], split_args[1:]

    if command == "connect":
        connect_server(args)

    elif command == "disconnect":
        disconnect_server(args)

    elif command == "reconnect":
        disconnect_server(args)
        connect_server(args)

    elif command == "server":
        if len(args) >= 1:
            subcommand, args = args[0], args[1:]
            matrix_server_command(subcommand, args)
        else:
            matrix_server_command("list", "")

    elif command == "help":
        matrix_command_help(args)

    else:
        message = (
            "{prefix}matrix: Error: unknown matrix command, "
            '"{command}" (type /help matrix for help)'
        ).format(prefix=W.prefix("error"), command=command)
        W.prnt("", message)

    return W.WEECHAT_RC_OK


@utf8_decode
def matrix_send_anyways_cb(data, buffer, args):
    for server in SERVERS.values():
        if buffer in server.buffers.values():
            room_buffer = server.find_room_from_ptr(buffer)

            if not server.connected:
                room_buffer.error("Server is diconnected")
                break

            if not room_buffer.last_message:
                room_buffer.error("No previously sent message found.")
                break

            server.room_send_message(
                room_buffer,
                room_buffer.last_message,
                "m.text",
                ignore_unverified_devices=True
            )
            room_buffer.last_message = None

            break
    else:
        message = (
            "{prefix}matrix: The 'send-anyways' command needs to be "
            "run on a matrix room buffer"
        ).format(prefix=W.prefix("error"))
        W.prnt("", message)

    return W.WEECHAT_RC_ERROR<|MERGE_RESOLUTION|>--- conflicted
+++ resolved
@@ -405,26 +405,13 @@
          "blacklist <user-id> <device-id> ||"
          "unverify <user-id> <device-id> ||"
          "verify <user-id> <device-id> ||"
-<<<<<<< HEAD
          "verification start|accept|cancel|confirm <user-id> <device-id> ||"
-=======
          "ignore <user-id> <device-id> ||"
          "unignore <user-id> <device-id> ||"
->>>>>>> 730c493a
          "export <file-name> <passphrase> ||"
          "import <file-name> <passphrase>"
          ),
         # Description
-<<<<<<< HEAD
-        ("        info: show info about known devices and their keys\n"
-         "   blacklist: blacklist a device\n"
-         " unblacklist: unblacklist a device\n"
-         "    unverify: unverify a device\n"
-         "      verify: verify a device\n"
-         "verification: manage interactive device verification\n"
-         "      export: export encryption keys\n"
-         "      import: import encryption keys\n\n"
-=======
         ("       info: show info about known devices and their keys\n"
          "  blacklist: blacklist a device\n"
          "unblacklist: unblacklist a device\n"
@@ -432,9 +419,9 @@
          "     verify: verify a device\n"
          "     ignore: ignore an unverifiable but non-blacklist-worthy device\n"
          "   unignore: unignore a device\n"
+         "verification: manage interactive device verification\n"
          "     export: export encryption keys\n"
          "     import: import encryption keys\n\n"
->>>>>>> 730c493a
          "Examples:"
          "\n  /olm verify @example:example.com *"
          "\n  /olm info all example*"
@@ -445,12 +432,9 @@
          'unblacklist %(olm_user_ids) %(olm_devices) ||'
          'unverify %(olm_user_ids) %(olm_devices) ||'
          'verify %(olm_user_ids) %(olm_devices) ||'
-<<<<<<< HEAD
          'verification start|accept|cancel|confirm %(olm_user_ids) %(olm_devices) ||'
-=======
          'ignore %(olm_user_ids) %(olm_devices) ||'
          'unignore %(olm_user_ids) %(olm_devices) ||'
->>>>>>> 730c493a
          'export %(filename) ||'
          'import %(filename)'
          ),
@@ -872,15 +856,12 @@
             olm_blacklist_command(server, parsed_args)
         elif parsed_args.subcommand == "unblacklist":
             olm_unblacklist_command(server, parsed_args)
-<<<<<<< HEAD
         elif parsed_args.subcommand == "verification":
             olm_sas_command(server, parsed_args)
-=======
         elif parsed_args.subcommand == "ignore":
             olm_ignore_command(server, parsed_args)
         elif parsed_args.subcommand == "unignore":
             olm_unignore_command(server, parsed_args)
->>>>>>> 730c493a
         else:
             message = ("{prefix}matrix: Command not implemented.".format(
                 prefix=W.prefix("error")))
